--- conflicted
+++ resolved
@@ -49,11 +49,8 @@
 
 ### New features:
 
-<<<<<<< HEAD
 -   Add support for systems running fedora36 and fedora37
-=======
 -   Add support for AlloyDB on GCP
->>>>>>> 96df9d97
 -   Add support for static systems running debian11
 -   Add ibmcloud as a new provider.
 -   Add prefix/directory support for object storage service runs.
