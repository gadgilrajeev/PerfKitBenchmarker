--- conflicted
+++ resolved
@@ -25,31 +25,6 @@
 from perfkitbenchmarker.providers import azure
 from perfkitbenchmarker.providers import ibmcloud
 
-<<<<<<< HEAD
-
-GCP = 'GCP'
-AZURE = 'Azure'
-AWS = 'AWS'
-IBMCLOUD = 'IBMCloud'
-ALICLOUD = 'AliCloud'
-KUBERNETES = 'Kubernetes'
-DIGITALOCEAN = 'DigitalOcean'
-OPENSTACK = 'OpenStack'
-CLOUDSTACK = 'CloudStack'
-RACKSPACE = 'Rackspace'
-MESOS = 'Mesos'
-PROFITBRICKS = 'ProfitBricks'
-# Though Docker is not a cloud provider, it's inclusion is useful
-# for performing on premise to cloud benchmarks
-DOCKER = 'Docker'
-OCI = 'OCI'
-
-VALID_CLOUDS = (GCP, AZURE, AWS, IBMCLOUD, DIGITALOCEAN, KUBERNETES, OPENSTACK,
-                RACKSPACE, CLOUDSTACK, ALICLOUD, MESOS, PROFITBRICKS, DOCKER, OCI)
-
-
-=======
->>>>>>> 0532560f
 _imported_providers = set()
 
 
