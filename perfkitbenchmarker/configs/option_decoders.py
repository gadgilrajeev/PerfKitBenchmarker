# Copyright 2015 PerfKitBenchmarker Authors. All rights reserved.
#
# Licensed under the Apache License, Version 2.0 (the "License");
# you may not use this file except in compliance with the License.
# You may obtain a copy of the License at
#
#   http://www.apache.org/licenses/LICENSE-2.0
#
# Unless required by applicable law or agreed to in writing, software
# distributed under the License is distributed on an "AS IS" BASIS,
# WITHOUT WARRANTIES OR CONDITIONS OF ANY KIND, either express or implied.
# See the License for the specific language governing permissions and
# limitations under the License.
"""Classes for verifying and decoding config option values."""

import abc
import types

from perfkitbenchmarker import errors


class ConfigOptionDecoder(object):
  """Verifies and decodes a config option value.

  Attributes:
    component: string. Description of the component to which the option applies.
    option: string. Name of the config option.
    required: boolean. True if the config option is required. False if not.
  """

  __metaclass__ = abc.ABCMeta

  def __init__(self, component, option, **kwargs):
    """Initializes a ConfigOptionDecoder.

    Args:
      component: string. Description of the component to which the option
          applies.
      option: string. Name of the config option.
      **kwargs: May optionally contain a 'default' key mapping to a value or
          callable object. If a value is provided, the config option is
          optional, and the provided value is the default if the user does not
          set a value for the config option. If a callable object is provided,
          the config option is optional, and the provided object is called to
          determine the value if the user does not set a value for the config
          option. If not provided, the config option is required.
    """
    self.component = component
    self.option = option
    self.required = 'default' not in kwargs
    if not self.required:
      self._default = kwargs.pop('default')
    assert not kwargs, ('__init__() received unexpected keyword arguments: '
                        '{0}'.format(kwargs))

  @property
  def default(self):
    """Gets the config option's default value.

    Returns:
      Default value of an optional config option.
    """
    assert not self.required, (
        'Attempted to get the default value of {0} required config option '
        '"{1}".'.format(self.component, self.option))
    if hasattr(self._default, '__call__'):
      return self._default()
    return self._default

  @abc.abstractmethod
  def Decode(self, value):
    """Verifies and decodes a config option value.

    Args:
      value: The value specified in the config.

    Returns:
      The decoded value.

    Raises:
      errors.Config.InvalidValue upon invalid input value.
    """
    raise NotImplementedError()


class TypeVerifier(ConfigOptionDecoder):
  """Verifies that a config option value's type belongs to an allowed set.

  Passes value through unmodified.
  """

  def __init__(self, component, option, valid_types, none_ok=False, **kwargs):
    """Initializes a TypeVerifier.

    Args:
      component: string. Description of the component to which the option
          applies.
      option: string. Name of the config option.
      valid_types: tuple of allowed types.
      none_ok: boolean. If True, None is also an allowed option value.
      **kwargs: Keyword arguments to pass to the base class.
    """
    super(TypeVerifier, self).__init__(component, option, **kwargs)
    if none_ok:
      self._valid_types = (types.NoneType,) + valid_types
    else:
      self._valid_types = valid_types

  def Decode(self, value):
    """Verifies that the provided value is of an allowed type.

    Args:
      value: The value specified in the config.

    Returns:
      The valid value.

    Raises:
      errors.Config.InvalidValue upon invalid input value.
    """
    if not isinstance(value, self._valid_types):
      raise errors.Config.InvalidValue(
          'Invalid {0} "{1}" value: "{2}" (of type "{3}"). Value must be one '
          'of the following types: {4}.'.format(
              self.component, self.option, value, value.__class__.__name__,
              ', '.join(t.__name__ for t in self._valid_types)))
    return value


class BooleanDecoder(TypeVerifier):
  """Verifies and decodes a config option value when a boolean is expected."""

  def __init__(self, component, option, **kwargs):
    super(BooleanDecoder, self).__init__(component, option, (bool,), **kwargs)


class IntDecoder(TypeVerifier):
  """Verifies and decodes a config option value when an integer is expected.

  Attributes:
    max: None or int. If provided, it specifies the maximum accepted value.
    min: None or int. If provided, it specifies the minimum accepted value.
  """

  def __init__(self, component, option, max=None, min=None, **kwargs):
    super(IntDecoder, self).__init__(component, option, (int,), **kwargs)
    self.max = max
    self.min = min

  def Decode(self, value):
    """Verifies that the provided value is an int.

    Args:
      value: The value specified in the config.

    Returns:
      int. The valid value.

    Raises:
      errors.Config.InvalidValue upon invalid input value.
    """
    value = super(IntDecoder, self).Decode(value)
    if value is not None:
      if self.max and value > self.max:
        raise errors.Config.InvalidValue(
            'Invalid {0} "{1}" value: "{2}". Value must be at most '
            '{3}.'.format(self.component, self.option, value, self.max))
      if self.min and value < self.min:
        raise errors.Config.InvalidValue(
            'Invalid {0} "{1}" value: "{2}". Value must be at least '
            '{3}.'.format(self.component, self.option, value, self.min))
    return value


<<<<<<< HEAD
class FloatDecoder(ConfigOptionDecoder):
  """Verifies and decodes a config option value when a float is expected.

  Attributes:
    max: None or float. If provided, it specifies the maximum accepted value.
    min: None or float. If provided, it specifies the minimum accepted value.
  """

  def __init__(self, component, option, max=None, min=None, **kwargs):
    super(FloatDecoder, self).__init__(component, option, **kwargs)
    self.max = max
    self.min = min

  def Decode(self, value):
    """Verifies that the provided value is a float.

    Args:
      value: The value specified in the config.

    Returns:
      float. The valid value.

    Raises:
      errors.Config.InvalidValue upon invalid input value.
    """
    if not isinstance(value, float):
      raise errors.Config.InvalidValue(
          'Invalid {0} "{1}" value: "{2}" (of type "{3}"). Value must be a '
          'float.'.format(self.component, self.option, value,
                          value.__class__.__name__))
    elif self.max and value > self.max:
      raise errors.Config.InvalidValue(
          'Invalid {0} "{1}" value: "{2}". Value must be at most {3}.'.format(
              self.component, self.option, value, self.max))
    elif self.min and value < self.min:
      raise errors.Config.InvalidValue(
          'Invalid {0} "{1}" value: "{2}". Value must be at least {3}.'.format(
              self.component, self.option, value, self.min))
    return value


class StringDecoder(ConfigOptionDecoder):
=======
class StringDecoder(TypeVerifier):
>>>>>>> 291574b8
  """Verifies and decodes a config option value when a string is expected."""

  def __init__(self, component, option, **kwargs):
    super(StringDecoder, self).__init__(component, option, (basestring,),
                                        **kwargs)<|MERGE_RESOLUTION|>--- conflicted
+++ resolved
@@ -172,8 +172,7 @@
     return value
 
 
-<<<<<<< HEAD
-class FloatDecoder(ConfigOptionDecoder):
+class FloatDecoder(TypeVerifier):
   """Verifies and decodes a config option value when a float is expected.
 
   Attributes:
@@ -182,42 +181,36 @@
   """
 
   def __init__(self, component, option, max=None, min=None, **kwargs):
-    super(FloatDecoder, self).__init__(component, option, **kwargs)
+    super(FloatDecoder, self).__init__(component, option, (float,), **kwargs)
     self.max = max
     self.min = min
 
   def Decode(self, value):
-    """Verifies that the provided value is a float.
-
-    Args:
-      value: The value specified in the config.
-
-    Returns:
-      float. The valid value.
-
-    Raises:
-      errors.Config.InvalidValue upon invalid input value.
-    """
-    if not isinstance(value, float):
-      raise errors.Config.InvalidValue(
-          'Invalid {0} "{1}" value: "{2}" (of type "{3}"). Value must be a '
-          'float.'.format(self.component, self.option, value,
-                          value.__class__.__name__))
-    elif self.max and value > self.max:
-      raise errors.Config.InvalidValue(
-          'Invalid {0} "{1}" value: "{2}". Value must be at most {3}.'.format(
-              self.component, self.option, value, self.max))
-    elif self.min and value < self.min:
-      raise errors.Config.InvalidValue(
-          'Invalid {0} "{1}" value: "{2}". Value must be at least {3}.'.format(
-              self.component, self.option, value, self.min))
+    """Verifies that the provided value is an int.
+
+    Args:
+      value: The value specified in the config.
+
+    Returns:
+      int. The valid value.
+
+    Raises:
+      errors.Config.InvalidValue upon invalid input value.
+    """
+    value = super(FloatDecoder, self).Decode(value)
+    if value is not None:
+      if self.max and value > self.max:
+        raise errors.Config.InvalidValue(
+            'Invalid {0} "{1}" value: "{2}". Value must be at most '
+            '{3}.'.format(self.component, self.option, value, self.max))
+      if self.min and value < self.min:
+        raise errors.Config.InvalidValue(
+            'Invalid {0} "{1}" value: "{2}". Value must be at least '
+            '{3}.'.format(self.component, self.option, value, self.min))
     return value
 
 
-class StringDecoder(ConfigOptionDecoder):
-=======
 class StringDecoder(TypeVerifier):
->>>>>>> 291574b8
   """Verifies and decodes a config option value when a string is expected."""
 
   def __init__(self, component, option, **kwargs):
